from dataclasses import dataclass
from typing import Dict, List, Sequence, Tuple, TypeVar, Union

import numba.typed
import numpy as np
from numba import njit
from numba.core import types
from numba.experimental import jitclass
from numba.types import DictType


@dataclass
class Point:
    x: int
    y: int
    z: int


@njit
def get_non_zero_dtype_min(values: np.ndarray) -> int:
    """
    Get the minimum of non-zero entries in *values*.

    If all entries are zero, returns maximum storeable number
    in the values array.
    """
    min_val = np.iinfo(values.dtype).max
    for v in values:
        if v != 0 and v < min_val:
            min_val = v
    return min_val


<<<<<<< HEAD
T = TypeVar("T")


@jit(nopython=True)
def traverse_dict(d: Dict[T, T], a: T) -> T:
=======
@njit
def traverse_dict(d: dict, a):
>>>>>>> 85091576
    """
    Traverse d, until a is not present as a key.
    """
    if a in d:
        return traverse_dict(d, d[a])
    else:
        return a


def get_structure_centre(structure: Sequence[Point]) -> Point:
    mean_x = 0.0
    mean_y = 0.0
    mean_z = 0.0
    s_len = len(structure)

    for p in structure:
        mean_x += p.x / s_len
        mean_y += p.y / s_len
        mean_z += p.z / s_len

    return Point(round(mean_x), round(mean_y), round(mean_z))


def get_structure_centre_wrapper(
    structure: Sequence[Union[Point, Tuple[int, int, int]]]
) -> Point:
    """
    Wrapper to allow either Points or bare numbers to be passed
    to get_structure_centre().
    """
    s = []
    for p in structure:
        if isinstance(p, Point):
            s.append(p)
        else:
            s.append(Point(p[0], p[1], p[2]))
    return get_structure_centre(s)


# Type declaration has to come outside of the class,
# see https://github.com/numba/numba/issues/8808
uint_2d_type = types.uint64[:, :]


spec = [
    ("z", types.uint64),
    ("next_structure_id", types.uint64),
    ("shape", types.UniTuple(types.int64, 2)),
    ("obsolete_ids", DictType(types.int64, types.int64)),
    ("coords_maps", DictType(types.uint64, uint_2d_type)),
]


@jitclass(spec=spec)
class CellDetector:
    """
    A class to detect connected structures within a series of
    stacked planes.

    Attributes
    ----------
    z :
        z-index of the plane currently being processed.
    next_structure_id :
        The next available structure ID that has yet to be used. IDs start
        counting up from 1.
    shape :
        Shape of the planes to be processed.
    obsolete_ids :
        Mapping from obsolete structure IDs to the structure ID they
        have been replaced with. This is used to keep track of structures
        that were initially disconnected, but later connected as the planes
        are scanned.
    coords_maps :
        Mapping from structure ID to the coordinates of pixels within that
        structure. Coordinates are stored in a 2D array, with the second
        axis indexing (x, y, z) coordinates.
    """

    def __init__(self, width: int, height: int, start_z: int):
        """
        Parameters
        ----------
        width, height
            Shape of the planes input to self.process()
        start_z:
            The z-coordinate of the first processed plane.
        """
        self.shape = width, height
        self.z = start_z
        self.next_structure_id = 1

        # Mapping from obsolete IDs to the IDs that they have been
        # made obsolete by
        self.obsolete_ids = numba.typed.Dict.empty(
            key_type=types.int64, value_type=types.int64
        )
        # Mapping from IDs to list of points in that structure
        self.coords_maps = numba.typed.Dict.empty(
            key_type=types.int64, value_type=uint_2d_type
        )

    def process(
        self, plane: np.ndarray, previous_plane: np.ndarray
    ) -> np.ndarray:
        """
        Process a new plane.
        """
        if [e for e in plane.shape[:2]] != [e for e in self.shape]:
            raise ValueError("plane does not have correct shape")

        plane = self.connect_four(plane, previous_plane)
        self.z += 1
        return plane

    def connect_four(
        self, plane: np.ndarray, previous_plane: np.ndarray
    ) -> np.ndarray:
        """
        Perform structure labelling.

        For all the pixels in the current plane, finds all structures touching
        this pixel using the four connected (plus shape) rule and also looks at
        the pixel at the same location in the previous plane. If structures are
        found, they are added to the structure manager and the pixel labeled
        accordingly.

        Returns
        -------
        plane :
            Plane with pixels either set to zero (no structure) or labelled
            with their structure ID.
        """
        SOMA_CENTRE_VALUE = np.iinfo(plane.dtype).max
        for y in range(plane.shape[1]):
            for x in range(plane.shape[0]):
                if plane[x, y] == SOMA_CENTRE_VALUE:
                    # Labels of structures below, left and behind
                    neighbour_ids = np.zeros(3, dtype=np.uint64)
                    # If in bounds look at neighbours
                    if x > 0:
                        neighbour_ids[0] = plane[x - 1, y]
                    if y > 0:
                        neighbour_ids[1] = plane[x, y - 1]
                    if previous_plane is not None:
                        neighbour_ids[2] = previous_plane[x, y]

                    if is_new_structure(neighbour_ids):
                        neighbour_ids[0] = self.next_structure_id
                        self.next_structure_id += 1
                    struct_id = self.add(x, y, self.z, neighbour_ids)
                else:
                    # reset so that grayscale value does not count as
                    # structure in next iterations
                    struct_id = 0

                plane[x, y] = struct_id

        return plane

    def get_cell_centres(self) -> List[Point]:
        cell_centres = self.structures_to_cells()
        return cell_centres

    def get_coords_dict(self) -> Dict:
        return self.coords_maps

    def add_point(self, sid: int, point: np.ndarray) -> None:
        """
        Add *point* to the structure with the given *sid*.
        """
        self.coords_maps[sid] = np.row_stack((self.coords_maps[sid], point))

    def add(self, x: int, y: int, z: int, neighbour_ids: List[int]) -> int:
        """
        For the current coordinates takes all the neighbours and find the
        minimum structure including obsolete structures mapping to any of
        the neighbours recursively.

        Once the correct structure id is found, append a point with the
        current coordinates to the coordinates map entry for the correct
        structure. Hence each entry of the map will be a vector of all the
        pertaining points.
        """
        updated_id = self.sanitise_ids(neighbour_ids)
        if updated_id not in self.coords_maps:
            self.coords_maps[updated_id] = np.zeros(
                shape=(0, 3), dtype=np.uint64
            )
        self.merge_structures(updated_id, neighbour_ids)

        # Add point for that structure
        point = np.array([[x, y, z]], dtype=np.uint64)
        self.add_point(updated_id, point)
        return updated_id

    def sanitise_ids(self, neighbour_ids: List[int]) -> int:
        """
        Get the smallest ID of all the structures that are connected to IDs
        in `neighbour_ids`.

        For all the neighbour ids, walk up the chain of obsolescence (self.
        obsolete_ids) to reassign the corresponding most obsolete structure
        to the current neighbour.

        Has no side effects on this class.
        """
        for i, neighbour_id in enumerate(neighbour_ids):
            # walk up the chain of obsolescence
            neighbour_id = int(traverse_dict(self.obsolete_ids, neighbour_id))
            neighbour_ids[i] = neighbour_id

        # Get minimum of all non-obsolete IDs
        updated_id = get_non_zero_dtype_min(neighbour_ids)
        return int(updated_id)

    def merge_structures(
        self, updated_id: int, neighbour_ids: List[int]
    ) -> None:
        """
        For all the neighbours, reassign all the points of neighbour to
        updated_id. Then deletes the now obsolete entry from the points
        map and add that entry to the obsolete_ids.

        Updates:
        - self.coords_maps
        - self.obsolete_ids
        """
        for neighbour_id in np.unique(neighbour_ids):
            # minimise ID so if neighbour with higher ID, reassign its points
            # to current
            if neighbour_id > updated_id:
                self.add_point(updated_id, self.coords_maps[neighbour_id])
                self.coords_maps.pop(neighbour_id)
                self.obsolete_ids[neighbour_id] = updated_id

    def structures_to_cells(self) -> List[Point]:
        cell_centres = []
        for iterator_pair in self.coords_maps:
            structure = iterator_pair.second
            p = get_structure_centre(structure)
            cell_centres.append(p)
        return cell_centres


<<<<<<< HEAD
@jit
def is_new_structure(neighbour_ids: np.ndarray) -> bool:
=======
@njit
def is_new_structure(neighbour_ids):
>>>>>>> 85091576
    for i in range(len(neighbour_ids)):
        if neighbour_ids[i] != 0:
            return False
    return True<|MERGE_RESOLUTION|>--- conflicted
+++ resolved
@@ -31,16 +31,11 @@
     return min_val
 
 
-<<<<<<< HEAD
 T = TypeVar("T")
 
 
-@jit(nopython=True)
+@njit
 def traverse_dict(d: Dict[T, T], a: T) -> T:
-=======
-@njit
-def traverse_dict(d: dict, a):
->>>>>>> 85091576
     """
     Traverse d, until a is not present as a key.
     """
@@ -286,13 +281,8 @@
         return cell_centres
 
 
-<<<<<<< HEAD
-@jit
+@njit
 def is_new_structure(neighbour_ids: np.ndarray) -> bool:
-=======
-@njit
-def is_new_structure(neighbour_ids):
->>>>>>> 85091576
     for i in range(len(neighbour_ids)):
         if neighbour_ids[i] != 0:
             return False
