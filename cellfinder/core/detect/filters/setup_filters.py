"""
Container for all the settings used during 2d/3d filtering and cell detection.
"""

import math
from dataclasses import dataclass
from functools import cached_property
from typing import Callable, Optional, Tuple, Type

import numpy as np
from brainglobe_utils.general.system import get_num_processes

from cellfinder.core.tools.tools import (
    get_data_converter,
    get_max_possible_int_value,
)

MAX_TORCH_COMP_THREADS = 12
# As seen in the benchmarks in the original PR, when running on CPU using
# more than ~12 cores it starts to result in slowdowns. So limit to this
# many cores when doing computational work (e.g. torch.functional.Conv2D).
#
# This prevents thread contention.


@dataclass
class DetectionSettings:
    """
    Configuration class with all the parameters used during 2d and 3d filtering
    and structure splitting.
    """

    plane_original_np_dtype: Type[np.number] = np.uint16
    """
    The numpy data type of the input data that will be passed to the filtering
    pipeline.

    Throughout filtering at key stages, the data range is kept such
    that we can convert the data back to this data type without having to
    scale. I.e. the min/max of the data fits in this data type.

    Except for the cell detection stage, in that stage the data range can be
    larger because the values are cell IDs and not intensity data anymore.

    During structure splitting, we do just 3d filtering/cell detection. This is
    again the data type used as input to the filtering.

    Defaults to `uint16`
    """

    detection_dtype: Type[np.number] = np.uint64
    """
    The numpy data type that the cell detection code expects our filtered
    data to be in.

    After filtering, where the voxels are intensity values, we pass the data
    to cell detection where the voxels turn into cell IDs. So the data type
    needs to be large enough to support the number of cells in the data.

    To get the data from the filtering data type to the detection data type
    use `detection_data_converter_func`.

    Defaults to `uint64`.
    """

    plane_shape: Tuple[int, int] = (1, 1)
    """
    The shape of each plane of the input data as (height, width) - i.e.
    (axis 1, axis 2) in the z-stack where z is the first axis.
    """

    start_plane: int = 0
    """The index of first plane to process, in the input data (inclusive)."""

    end_plane: int = 1
    """
    The index of the last plane at which to stop processing the input data
    (not inclusive).
    """

    voxel_sizes: Tuple[float, float, float] = (1.0, 1.0, 1.0)
    """
    Tuple of voxel sizes (microns) in each dimension (z, y, x). We use this
    to convert from `um` to pixel sizes.
    """

    soma_spread_factor: float = 1.4
    """
    Cell spread factor for determining the largest cell volume before
    splitting up cell clusters. Structures with spherical volume of
    diameter `soma_spread_factor * soma_diameter` or less will not be
    split.
    """

    soma_diameter_um: float = 16
    """
    Diameter of a typical soma in-plane (xy) in microns.
    """

    max_cluster_size_um3: float = 100_000
    """
    Largest detected cell cluster (in cubic um) where splitting
    should be attempted. Clusters above this size will be labeled
    as artifacts.
    """

    ball_xy_size_um: float = 6
    """
    Diameter of the 3d spherical kernel filter in the x/y dimensions in um.
    See `ball_xy_size` for size in voxels.
    """

    ball_z_size_um: float = 15
    """
    Diameter of the 3d spherical kernel filter in the z dimension in um.
    See `ball_z_size` for size in voxels.

    `ball_z_size` also determines to the minimum number of planes that are
    stacked before can filter the central plane of the stack.
    """

    ball_overlap_fraction: float = 0.6
    """
    Fraction of the 3d ball filter needed to be filled by foreground voxels,
    centered on a voxel, to retain the voxel.
    """

    log_sigma_size: float = 0.2
    """
    Gaussian filter width (as a fraction of soma diameter) used during
    2d in-plane Laplacian of Gaussian filtering.
    """

    n_sds_above_mean_thresh: float = 10
    """
    Per-plane intensity threshold (the number of standard deviations
    above the mean) of the 2d filtered planes used to mark pixels as
    foreground or background.
    """

<<<<<<< HEAD
    n_sds_above_mean_tiled_thresh: float = 10
    """
    Per-plane, per-tile intensity threshold (the number of standard deviations
    above the mean) for the filtered 2d planes used to mark pixels as
    foreground or background. When used, (tile size is not zero) a pixel is
    marked as foreground if its intensity is above both the per-plane and
    per-tile threshold. I.e. it's above the set number of standard deviations
    of the per-plane average and of the per-plane per-tile average for the tile
    that contains it.
    """

    tiled_thresh_tile_size: float | None = None
    """
    The tile size used to tile the x, y plane to calculate the local average
    intensity for the tiled threshold. The value is multiplied by soma
    diameter (i.e. 1 means one soma diameter). If zero or None, the tiled
    threshold is disabled and only the per-plane threshold is used. Tiling is
    done with 50% overlap when striding.
=======
    detect_centre_of_intensity: bool = False
    """
    How to calculate the centre of a candidate cell, given a collection of
    pixels marked as bright or above background.

    If False, a candidate cell's center is just the mean of the positions
    of all voxels marked as above background, or bright, in that candidate.
    The voxel intensity is not taken into account. If True, the center is
    calculated similar to the center of mass, but using the intensity. So
    the center gets pulled towards the brighter voxels in the volume.
>>>>>>> 862abf7a
    """

    outlier_keep: bool = False
    """Whether to keep outlier structures during detection."""

    artifact_keep: bool = False
    """Whether to keep artifact structures during detection."""

    save_planes: bool = False
    """
    Whether to save the 2d/3d filtered planes during after filtering.

    It is saved as tiffs of data type `plane_original_np_dtype`.
    """

    plane_directory: Optional[str] = None
    """Directory path where to save the planes, if saving."""

    batch_size: int = 1
    """
    The number of planes to process in each batch of the 2d/3d filters.

    For CPU, each plane in a batch is 2d filtered (the slowest filters) in its
    own sub-process. But 3d filtering happens in a single thread. So larger
    batches will use more processes but can speed up filtering until IO/3d
    filters become the bottleneck.

    For CUDA, 2d and 3d filtering happens on the GPU and the larger the batch
    size, the better the performance. Until it fills up the GPU memory - after
    which it becomes slower.

    In all cases, higher batch size means more RAM used.
    """

    num_prefetch_batches: int = 2
    """
    The number of batches to load into memory.

    This many batches are loaded in memory so the next batch is ready to be
    sent to the filters as soon as the previous batch is done.

    The higher the number the more RAM used, but it can also speed up
    processing if IO becomes a limiting factor.
    """

    torch_device: str = "cpu"
    """
    The device on which to run the 2d and/or 3d filtering.

    Either `"cpu"` or PyTorch's GPU device name, such as `"cuda"` or `"cuda:0"`
    to run on the first GPU.
    """

    pin_memory: bool = False
    """
    Pins data to be sent to the GPU to the CPU memory. This allows faster GPU
    data speeds, but can only be used if the data used by the GPU can stay in
    the CPU RAM while the GPU uses it. I.e. there's enough RAM. Otherwise, if
    there's a risk of the RAM being paged, it shouldn't be used.
    """

    n_free_cpus: int = 2
    """
    Number of free CPU cores to keep available and not use during parallel
    processing. Internally, more cores may actually be used by the system,
    which we don't control.
    """

    n_splitting_iter: int = 10
    """
    During the structure splitting phase we iteratively shrink the bright areas
    and re-filter with the 3d filter. This is the number of iterations to do.
    Each iteration reduces the cluster size by the voxels not retained in the
    previous iteration.

    This is a maximum because we also stop if there are no more structures left
    during any iteration.
    """

    def __getstate__(self):
        d = self.__dict__.copy()
        # when sending across processes, we need to be able to pickle. This
        # property cannot be pickled (and doesn't need to be)
        if "filter_data_converter_func" in d:
            del d["filter_data_converter_func"]
        return d

    @cached_property
    def filter_data_converter_func(self) -> Callable[[np.ndarray], np.ndarray]:
        """
        A callable that takes a numpy array of type
        `plane_original_np_dtype` and converts it into the `filtering_dtype`
        type.

        We use this to convert the input data into the data type used for
        filtering.
        """
        return get_data_converter(
            self.plane_original_np_dtype, self.filtering_dtype
        )

    @cached_property
    def filtering_dtype(self) -> Type[np.floating]:
        """
        The numpy data type that the 2d/3d filters expect our data to be in.
        Use `filter_data_converter_func` to convert to this type.

        The data will be used in the form of torch tensors, but it'll be this
        data type.

        Currently, it's either float32 or float64.
        """
        original_dtype = self.plane_original_np_dtype
        original_max_int = get_max_possible_int_value(original_dtype)

        # does original data fit in float32
        if original_max_int <= get_max_possible_int_value(np.float32):
            return np.float32
        # what about float64
        if original_max_int <= get_max_possible_int_value(np.float64):
            return np.float64
        raise TypeError("Input array data type is too big for a float64")

    @cached_property
    def clipping_value(self) -> int:
        """
        The maximum value used to clip the input to, as well as the value to
        which the filtered data is scaled to during filtering.

        This ensures the filtered data fits in the `plane_original_np_dtype`.
        """
        return get_max_possible_int_value(self.plane_original_np_dtype) - 2

    @cached_property
    def threshold_value(self) -> int:
        """
        The value used to set bright areas as indicating it's above a
        brightness threshold, during 2d filtering.
        """
        return get_max_possible_int_value(self.plane_original_np_dtype) - 1

    @cached_property
    def soma_centre_value(self) -> int:
        """
        The value used to mark bright areas as the location of a soma center,
        during 3d filtering.
        """
        return get_max_possible_int_value(self.plane_original_np_dtype)

    @cached_property
    def detection_soma_centre_value(self) -> int:
        """
        The value used to mark bright areas as the location of a soma center,
        during detection. See `detection_data_converter_func`.
        """
        return get_max_possible_int_value(self.detection_dtype)

    @cached_property
    def detection_data_converter_func(
        self,
    ) -> Callable[[np.ndarray], np.ndarray]:
        """
        A callable that takes a numpy array of type
        `filtering_dtype` and converts it into the `detection_dtype`
        type.

        It takes the filtered data where somas are marked with the
        `soma_centre_value` and returns a volume of the same size where the
        somas are marked with `detection_soma_centre_value`. Other voxels are
        zeroed.

        We use this to convert the output of the 3d filter into the data
        passed to cell detection.
        """

        def convert_for_cell_detection(data: np.ndarray) -> np.ndarray:
            detection_data = np.zeros_like(data, dtype=self.detection_dtype)
            detection_data[data == self.soma_centre_value] = (
                self.detection_soma_centre_value
            )
            return detection_data

        return convert_for_cell_detection

    @property
    def tile_height(self) -> int:
        """
        The height of each tile of the tiled input image, used during filtering
        to mark individual tiles as inside/outside the brain.
        """
        return self.soma_diameter * 2

    @property
    def tile_width(self) -> int:
        """
        The width of each tile of the tiled input image, used during filtering
        to mark individual tiles as inside/outside the brain.
        """
        return self.soma_diameter * 2

    @property
    def plane_height(self) -> int:
        """The height of each input plane of the z-stack."""
        return self.plane_shape[0]

    @property
    def plane_width(self) -> int:
        """The width of each input plane of the z-stack."""
        return self.plane_shape[1]

    @property
    def n_planes(self) -> int:
        """The number of planes in the z-stack."""
        return self.end_plane - self.start_plane

    @property
    def n_processes(self) -> int:
        """The maximum number of process we can use during detection."""
        n = get_num_processes(min_free_cpu_cores=self.n_free_cpus)
        return max(n - 1, 1)

    @property
    def n_torch_comp_threads(self) -> int:
        """
        The maximum number of process we should use during filtering,
        using pytorch.

        This is less than `n_processes` because we account for thread
        contention. Specifically it's limited by `MAX_TORCH_COMP_THREADS`.
        """
        # Reserve batch_size cores for batch multiprocess parallelization on
        # CPU, 1 per plane. for GPU it doesn't matter either way because it
        # doesn't use threads. Also reserve for data feeding thread and
        # cell detection. Don't let it go below 4.
        n = max(4, self.n_processes - self.batch_size - 2)
        n = min(n, self.n_processes)
        return min(n, MAX_TORCH_COMP_THREADS)

    @property
    def in_plane_pixel_size(self) -> float:
        """Returns the average in-plane (xy) um/pixel."""
        voxel_sizes = self.voxel_sizes
        return (voxel_sizes[2] + voxel_sizes[1]) / 2

    @cached_property
    def soma_diameter(self) -> int:
        """The `soma_diameter_um`, but in voxels."""
        return int(round(self.soma_diameter_um / self.in_plane_pixel_size))

    @cached_property
    def max_cluster_size(self) -> int:
        """The `max_cluster_size_um3`, but in voxels."""
        voxel_sizes = self.voxel_sizes
        voxel_volume = (
            float(voxel_sizes[2])
            * float(voxel_sizes[1])
            * float(voxel_sizes[0])
        )
        return int(round(self.max_cluster_size_um3 / voxel_volume))

    @cached_property
    def ball_xy_size(self) -> int:
        """The `ball_xy_size_um`, but in voxels."""
        return int(round(self.ball_xy_size_um / self.in_plane_pixel_size))

    @property
    def z_pixel_size(self) -> float:
        """Returns the um/pixel in the z direction."""
        return self.voxel_sizes[0]

    @cached_property
    def ball_z_size(self) -> int:
        """The `ball_z_size_um`, but in voxels."""
        ball_z_size = int(round(self.ball_z_size_um / self.z_pixel_size))

        if not ball_z_size:
            raise ValueError(
                "Ball z size has been calculated to be 0 voxels."
                " This may be due to large axial spacing of your data or the "
                "ball_z_size_um parameter being too small. "
                "Please check input parameters are correct. "
                "Note that cellfinder requires high resolution data in all "
                "dimensions, so that cells can be detected in multiple "
                "image planes."
            )
        return ball_z_size

    @property
    def max_cell_volume(self) -> float:
        """
        The maximum cell volume to consider as a single cell, in voxels.

        If we find a bright area larger than that, we will split it.
        """
        radius = self.soma_spread_factor * self.soma_diameter / 2
        return (4 / 3) * math.pi * radius**3

    @property
    def plane_prefix(self) -> str:
        """
        The prefix of the filename to use to save the 2d/3d filtered planes.

        To save plane `k`, do `plane_prefix.format(n=k)`. You can then add
        an extension etc.
        """
        n = max(4, int(math.ceil(math.log10(self.n_planes))))
        name = f"plane_{{n:0{n}d}}"
        return name<|MERGE_RESOLUTION|>--- conflicted
+++ resolved
@@ -138,7 +138,6 @@
     foreground or background.
     """
 
-<<<<<<< HEAD
     n_sds_above_mean_tiled_thresh: float = 10
     """
     Per-plane, per-tile intensity threshold (the number of standard deviations
@@ -157,7 +156,8 @@
     diameter (i.e. 1 means one soma diameter). If zero or None, the tiled
     threshold is disabled and only the per-plane threshold is used. Tiling is
     done with 50% overlap when striding.
-=======
+    """
+
     detect_centre_of_intensity: bool = False
     """
     How to calculate the centre of a candidate cell, given a collection of
@@ -168,7 +168,6 @@
     The voxel intensity is not taken into account. If True, the center is
     calculated similar to the center of mass, but using the intensity. So
     the center gets pulled towards the brighter voxels in the volume.
->>>>>>> 862abf7a
     """
 
     outlier_keep: bool = False
