--- conflicted
+++ resolved
@@ -170,12 +170,8 @@
     n_sds_above_mean_tiled_thresh: float,
     local_threshold_tile_size_px: int,
     threshold_value: int,
-<<<<<<< HEAD
     torch_device: str,
-) -> None:
-=======
 ) -> torch.Tensor:
->>>>>>> 862abf7a
     """
     Sets each pixel in the returned planes to threshold_value, where the
     corresponding enhanced_plane > mean + n_sds_above_mean_thresh*std.
@@ -263,11 +259,6 @@
     else:
         above = above_global
 
-<<<<<<< HEAD
-    planes[above] = threshold_value
-=======
-    above = enhanced_planes > threshold
->>>>>>> 862abf7a
     # subsequent steps only care about the values that are set to threshold or
     # above in planes. We set values in *planes* to threshold based on the
     # value in *enhanced_planes*. So, there could be values in planes that are
