--- conflicted
+++ resolved
@@ -32,13 +32,8 @@
     trained_model: Optional[os.PathLike],
     model_weights: Optional[os.PathLike],
     network_depth: depth_type,
-<<<<<<< HEAD
-    max_workers: int = 3,
     pin_memory: bool = False,
-=======
     max_workers: int = 6,
-    pin_memory: bool = True,
->>>>>>> bea7055b
     *,
     callback: Optional[Callable[[int], None]] = None,
 ) -> List[Cell]:
