--- conflicted
+++ resolved
@@ -48,12 +48,9 @@
     detect_callback: Optional[Callable[[int], None]] = None,
     classify_callback: Optional[Callable[[int], None]] = None,
     detect_finished_callback: Optional[Callable[[list], None]] = None,
-<<<<<<< HEAD
     normalize_channels: bool = False,
     normalization_down_sampling: int = 32,
-=======
     detect_centre_of_intensity: bool = False,
->>>>>>> 862abf7a
 ) -> List[Cell]:
     """
     Parameters
@@ -185,7 +182,6 @@
         Called with the batch number that has just finished.
     detect_finished_callback : Callable[list], optional
         Called after detection is finished with the list of detected points.
-<<<<<<< HEAD
     normalize_channels : bool
         If True, the signal and background data will be each normalized
         to a mean of zero and standard deviation of 1 before classification.
@@ -195,7 +191,6 @@
         in the first axis by this value before calculating their statistics
         before classification. E.g. a value of 2 means every second plane will
         be used. Defaults to 32.
-=======
     detect_centre_of_intensity : bool
         If False, a candidate cell's center is just the mean of the positions
         of all voxels marked as above background, or bright, in that candidate.
@@ -203,7 +198,6 @@
         calculated similar to the center of mass, but using the intensity. So
         the center gets pulled towards the brighter voxels in the volume.
         Defaults to False.
->>>>>>> 862abf7a
     """
     from cellfinder.core.classify import classify
     from cellfinder.core.detect import detect
