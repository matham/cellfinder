import os
from typing import Callable, List, Optional, Tuple

from brainglobe_utils.cells.cells import Cell

from cellfinder.core import logger, types
from cellfinder.core.download.download import model_type
from cellfinder.core.train.train_yaml import depth_type


def main(
    signal_array: types.array,
    background_array: types.array,
    voxel_sizes: Tuple[float, float, float],
    start_plane: int = 0,
    end_plane: int = -1,
    trained_model: Optional[os.PathLike] = None,
    model_weights: Optional[os.PathLike] = None,
    model: model_type = "resnet50_tv",
    classification_batch_size: int = 64,
    n_free_cpus: int = 2,
    network_voxel_sizes: Tuple[float, float, float] = (5, 1, 1),
    soma_diameter: float = 16,
    ball_xy_size: float = 6,
    ball_z_size: float = 15,
    ball_overlap_fraction: float = 0.6,
    log_sigma_size: float = 0.2,
    n_sds_above_mean_thresh: float = 10,
    soma_spread_factor: float = 1.4,
    max_cluster_size: float = 100000,
    cube_width: int = 50,
    cube_height: int = 50,
    cube_depth: int = 20,
    network_depth: depth_type = "50",
    skip_detection: bool = False,
    skip_classification: bool = False,
    detected_cells: List[Cell] = None,
    detection_batch_size: Optional[int] = None,
    torch_device: Optional[str] = None,
    pin_memory: bool = False,
    split_ball_xy_size: float = 6,
    split_ball_z_size: float = 15,
    split_ball_overlap_fraction: float = 0.8,
    n_splitting_iter: int = 10,
    n_sds_above_mean_tiled_thresh: float = 10,
    tiled_thresh_tile_size: float | None = None,
    *,
    detect_callback: Optional[Callable[[int], None]] = None,
    classify_callback: Optional[Callable[[int], None]] = None,
    detect_finished_callback: Optional[Callable[[list], None]] = None,
    normalize_channels: bool = False,
    normalization_down_sampling: int = 32,
<<<<<<< HEAD
    detect_centre_of_intensity: bool = False,
=======
    classification_max_workers: int = 6,
>>>>>>> d5e46df3
) -> List[Cell]:
    """
    Parameters
    ----------
    signal_array : numpy.ndarray or dask array
        3D array representing the signal data in z, y, x order.
    background_array : numpy.ndarray or dask array
        3D array representing the signal data in z, y, x order.
    voxel_sizes : 3-tuple of floats
        Size of your voxels in the z, y, and x dimensions (microns).
    start_plane : int
        First plane index to process (inclusive, to process a subset of the
        data).
    end_plane : int
        Last plane index to process (exclusive, to process a subset of the
        data).
    trained_model : Optional[Path]
        Trained model file path (home directory (default) -> pretrained
        weights).
    model_weights : Optional[Path]
        Model weights path (home directory (default) -> pretrained
        weights).
    model: str
        Type of model to use. Defaults to `"resnet50_tv"`.
    classification_batch_size : int
        How many potential cells to classify at one time. The GPU/CPU
        memory must be able to contain at once this many data cubes for
        the models. For performance-critical applications, tune to maximize
        memory usage without running out. Check your GPU/CPU memory to verify
        it's not full.
    n_free_cpus : int
        How many CPU cores to leave free.
    network_voxel_sizes : 3-tuple of floats
        Size of the pre-trained network's voxels (microns) in the z, y, and x
        dimensions.
    soma_diameter : float
        The expected in-plane (xy) soma diameter (microns).
    ball_xy_size : float
        3d filter's in-plane (xy) filter ball size (microns).
    ball_z_size : float
        3d filter's axial (z) filter ball size (microns).
    ball_overlap_fraction : float
        3d filter's fraction of the ball filter needed to be filled by
        foreground voxels, centered on a voxel, to retain the voxel.
    log_sigma_size : float
        Gaussian filter width (as a fraction of soma diameter) used during
        2d in-plane Laplacian of Gaussian filtering.
    n_sds_above_mean_thresh : float
        Per-plane intensity threshold (the number of standard deviations
        above the mean) of the filtered 2d planes used to mark pixels as
        foreground or background.
    soma_spread_factor : float
        Cell spread factor for determining the largest cell volume before
        splitting up cell clusters. Structures with spherical volume of
        diameter `soma_spread_factor * soma_diameter` or less will not be
        split.
    max_cluster_size : float
        Largest detected cell cluster (in cubic um) where splitting
        should be attempted. Clusters above this size will be labeled
        as artifacts.
    cube_width: int
        The width of the data cube centered on the cell used for
        classification. Defaults to `50`.
    cube_height: int
        The height of the data cube centered on the cell used for
        classification. Defaults to `50`.
    cube_depth: int
        The depth of the data cube centered on the cell used for
        classification. Defaults to `20`.
    network_depth: str
        The network depth to use during classification. Defaults to `"50"`.
    skip_detection : bool
        If selected, the detection step is skipped and instead we get the
        detected cells from the cell layer below (from a previous
        detection run or import).
    skip_classification : bool
        If selected, the classification step is skipped and all cells from
        the detection stage are added.
    detected_cells: Optional list of Cell objects.
        If specified, the cells to use during classification.
    detection_batch_size: int
        The number of planes of the original data volume to process at
        once. The GPU/CPU memory must be able to contain this many planes
        for all the filters. For performance-critical applications, tune
        to maximize memory usage without running out. Check your GPU/CPU
        memory to verify it's not full.
    torch_device : str, optional
        The device on which to run the computation. If not specified (None),
        "cuda" will be used if a GPU is available, otherwise "cpu".
        You can also manually specify "cuda" or "cpu".
    pin_memory: bool
        Pins data to be sent to the GPU to the CPU memory. This allows faster
        GPU data speeds, but can only be used if the data used by the GPU can
        stay in the CPU RAM while the GPU uses it. I.e. there's enough RAM.
        Otherwise, if there's a risk of the RAM being paged, it shouldn't be
        used. Defaults to False.
    split_ball_xy_size: float
        Similar to `ball_xy_size`, except the value to use for the 3d
        filter during cluster splitting.
    split_ball_z_size: float
        Similar to `ball_z_size`, except the value to use for the 3d filter
        during cluster splitting.
    split_ball_overlap_fraction: float
        Similar to `ball_overlap_fraction`, except the value to use for the
        3d filter during cluster splitting.
    n_splitting_iter: int
        The number of iterations to run the 3d filtering on a cluster. Each
        iteration reduces the cluster size by the voxels not retained in
        the previous iteration.
    n_sds_above_mean_tiled_thresh : float
        Per-plane, per-tile intensity threshold (the number of standard
        deviations above the mean) for the filtered 2d planes used to mark
        pixels as foreground or background. When used, (tile size is not zero)
        a pixel is marked as foreground if its intensity is above both the
        per-plane and per-tile threshold. I.e. it's above the set number of
        standard deviations of the per-plane average and of the per-plane
        per-tile average for the tile that contains it.
    tiled_thresh_tile_size : float
        The tile size used to tile the x, y plane to calculate the local
        average intensity for the tiled threshold. The value is multiplied
        by soma diameter (i.e. 1 means one soma diameter). If zero or None, the
        tiled threshold is disabled and only the per-plane threshold is used.
        Tiling is done with 50% overlap when striding.
    detect_callback : Callable[int], optional
        Called every time a plane has finished being processed during the
        detection stage. Called with the plane number that has finished.
    classify_callback : Callable[int], optional
        Called every time a point has finished being classified.
        Called with the batch number that has just finished.
    detect_finished_callback : Callable[list], optional
        Called after detection is finished with the list of detected points.
    normalize_channels : bool
        If True, the signal and background data will be each normalized
        to a mean of zero and standard deviation of 1 before classification.
        Defaults to False.
    normalization_down_sampling : int
        If `normalize_channels` is True, the data arrays will be down-sampled
        in the first axis by this value before calculating their statistics
        before classification. E.g. a value of 2 means every second plane will
        be used. Defaults to 32.
<<<<<<< HEAD
    detect_centre_of_intensity : bool
        If False, a candidate cell's center is just the mean of the positions
        of all voxels marked as above background, or bright, in that candidate.
        The voxel intensity is not taken into account. If True, the center is
        calculated similar to the center of mass, but using the intensity. So
        the center gets pulled towards the brighter voxels in the volume.
        Defaults to False.
=======
    classification_max_workers : int
        The max number of sub-processes to use for data loading / processing
        during classification. Defaults to 6.
>>>>>>> d5e46df3
    """
    from cellfinder.core.classify import classify
    from cellfinder.core.detect import detect
    from cellfinder.core.tools import prep

    if not skip_detection:
        logger.info("Detecting cell candidates")

        points = detect.main(
            signal_array=signal_array,
            start_plane=start_plane,
            end_plane=end_plane,
            voxel_sizes=voxel_sizes,
            soma_diameter=soma_diameter,
            max_cluster_size=max_cluster_size,
            ball_xy_size=ball_xy_size,
            ball_z_size=ball_z_size,
            ball_overlap_fraction=ball_overlap_fraction,
            soma_spread_factor=soma_spread_factor,
            n_free_cpus=n_free_cpus,
            log_sigma_size=log_sigma_size,
            n_sds_above_mean_thresh=n_sds_above_mean_thresh,
            n_sds_above_mean_tiled_thresh=n_sds_above_mean_tiled_thresh,
            tiled_thresh_tile_size=tiled_thresh_tile_size,
            batch_size=detection_batch_size,
            torch_device=torch_device,
            pin_memory=pin_memory,
            callback=detect_callback,
            split_ball_z_size=split_ball_z_size,
            split_ball_xy_size=split_ball_xy_size,
            split_ball_overlap_fraction=split_ball_overlap_fraction,
            n_splitting_iter=n_splitting_iter,
            detect_centre_of_intensity=detect_centre_of_intensity,
        )

        if detect_finished_callback is not None:
            detect_finished_callback(points)
    else:
        points = detected_cells or []  # if None
        detect_finished_callback(points)

    if not skip_classification:
        install_path = None
        model_weights = prep.prep_model_weights(
            model_weights, install_path, model
        )
        if len(points) > 0:
            logger.info("Running classification")
            points = classify.main(
                points,
                signal_array,
                background_array,
                n_free_cpus,
                voxel_sizes,
                network_voxel_sizes,
                classification_batch_size,
                cube_height,
                cube_width,
                cube_depth,
                trained_model,
                model_weights,
                network_depth,
                callback=classify_callback,
                normalize_channels=normalize_channels,
                normalization_down_sampling=normalization_down_sampling,
                max_workers=classification_max_workers,
            )
        else:
            logger.info("No candidates, skipping classification")
    return points<|MERGE_RESOLUTION|>--- conflicted
+++ resolved
@@ -50,11 +50,8 @@
     detect_finished_callback: Optional[Callable[[list], None]] = None,
     normalize_channels: bool = False,
     normalization_down_sampling: int = 32,
-<<<<<<< HEAD
     detect_centre_of_intensity: bool = False,
-=======
     classification_max_workers: int = 6,
->>>>>>> d5e46df3
 ) -> List[Cell]:
     """
     Parameters
@@ -195,7 +192,6 @@
         in the first axis by this value before calculating their statistics
         before classification. E.g. a value of 2 means every second plane will
         be used. Defaults to 32.
-<<<<<<< HEAD
     detect_centre_of_intensity : bool
         If False, a candidate cell's center is just the mean of the positions
         of all voxels marked as above background, or bright, in that candidate.
@@ -203,11 +199,9 @@
         calculated similar to the center of mass, but using the intensity. So
         the center gets pulled towards the brighter voxels in the volume.
         Defaults to False.
-=======
     classification_max_workers : int
         The max number of sub-processes to use for data loading / processing
         during classification. Defaults to 6.
->>>>>>> d5e46df3
     """
     from cellfinder.core.classify import classify
     from cellfinder.core.detect import detect
